--- conflicted
+++ resolved
@@ -63,7 +63,6 @@
     "react": "^18.0.0 || ^19.0.0"
   },
   "devDependencies": {
-<<<<<<< HEAD
     "@biomejs/biome": "^1.9.4",
     "@types/node": "^22.13.1",
     "@types/react": "^19.0.8",
@@ -77,21 +76,6 @@
     "react": "^19.0.0",
     "react-dom": "^19.0.0",
     "rimraf": "^6.0.1",
-=======
-    "@biomejs/biome": "^1.7.2",
-    "@faker-js/faker": "^8.4.1",
-    "@testing-library/react": "^15.0.6",
-    "@types/node": "^20.12.8",
-    "@types/react": "^18.3.1",
-    "@types/react-dom": "^18.3.0",
-    "bumpp": "^9.4.1",
-    "happy-dom": "^14.7.1",
-    "lint-staged": "^15.2.2",
-    "prettier": "^3.2.5",
-    "react": "^18.3.1",
-    "react-dom": "^18.3.1",
-    "rimraf": "^5.0.5",
->>>>>>> 391e2299
     "simple-git-hooks": "^2.11.1",
     "typescript": "^5.7.3",
     "unbuild": "^3.3.1",
